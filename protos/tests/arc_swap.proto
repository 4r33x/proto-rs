--- conflicted
+++ resolved
@@ -19,7 +19,6 @@
 
 message SwapHolder {
   SwapInner primary = 1;
-<<<<<<< HEAD
 }
 
 message ArcSwapContainerHolder {
@@ -31,8 +30,6 @@
 
 message ArcSwapOptionBytesHolder {
   optional bytes maybe_swap_bytes = 1;
-=======
->>>>>>> e119b484
 }
 
 message SwapInner {
