//CODEGEN BELOW - DO NOT TOUCH ME
syntax = "proto3";
package generated;

message Holder {
  UserIdTuple tuple = 1;
  UserIdNamed named = 2;
<<<<<<< HEAD
=======
}

message InnerMessage {
  uint32 value = 1;
}

message MessageWrapper {
  InnerMessage field_0 = 1;
}

message OptionalSwapHolder {
  ArcSwapOption maybe = 1;
>>>>>>> db5d57db
}

message InnerMessage {
  uint32 value = 1;
}

message MessageWrapper {
  InnerMessage field_0 = 1;
}

message UserIdNamed {
  uint64 id = 1;
}

message UserIdTuple {
  uint64 field_0 = 1;
}

message UserIdNamed {
  uint64 id = 1;
}

message UserIdTuple {
  uint64 field_0 = 1;
}
<|MERGE_RESOLUTION|>--- conflicted
+++ resolved
@@ -5,8 +5,6 @@
 message Holder {
   UserIdTuple tuple = 1;
   UserIdNamed named = 2;
-<<<<<<< HEAD
-=======
 }
 
 message InnerMessage {
@@ -19,7 +17,6 @@
 
 message OptionalSwapHolder {
   ArcSwapOption maybe = 1;
->>>>>>> db5d57db
 }
 
 message InnerMessage {
